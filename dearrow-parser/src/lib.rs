use std::{sync::Arc, fmt::Display, collections::{HashSet, HashMap}, path::{Path, PathBuf}, fs::File};
use bitflags::bitflags;
use anyhow::{Result, Context, Error};

bitflags! {
    #[derive(Clone, Copy)]
    pub struct ThumbnailFlags: u8 {
        const Original     = 0b00000001;
        const Locked       = 0b00000010;
        const ShadowHidden = 0b00000100;
    }
}

bitflags! {
    #[derive(Clone, Copy)]
    pub struct TitleFlags: u8 {
        const Original     = 0b00000001;
        const Locked       = 0b00000010;
        const ShadowHidden = 0b00000100;
        const Unverified   = 0b00001000;
    }
}

#[derive(Clone)]
pub struct Thumbnail {
    pub uuid: Arc<str>,
    pub video_id: Arc<str>,
    pub user_id: Arc<str>,
    pub time_submitted: i64,
    pub timestamp: Option<f64>,
    pub votes: i8,
    pub flags: ThumbnailFlags,
}

#[derive(Clone)]
pub struct Title {
    pub uuid: Arc<str>,
    pub video_id: Arc<str>,
    pub title: Arc<str>,
    pub user_id: Arc<str>,
    pub time_submitted: i64,
    pub votes: i8,
    pub flags: TitleFlags,
}

#[derive(Clone)]
pub struct Username {
    pub user_id: Arc<str>,
    pub username: Arc<str>,
    pub locked: bool,
}

#[derive(Default, Clone)]
pub struct StringSet {
    pub set: HashSet<Arc<str>>
}

impl StringSet {
    pub fn with_capacity(capacity: usize) -> StringSet {
        StringSet { set: HashSet::with_capacity(capacity) }
    }

    pub fn dedupe_struct<T: Dedupe>(&mut self, obj: &mut T) {
        obj.dedupe(self);
    }

    pub fn dedupe_arc(&mut self, reference: &mut Arc<str>) {
        if let Some(s) = self.set.get(reference) {
            *reference = s.clone();
        } else {
            self.set.insert(reference.clone());
        }
    }

    pub fn clean(&mut self) {
        self.set.retain(|s| Arc::strong_count(s) > 1)
    }
}

pub trait Dedupe {
    fn dedupe(&mut self, set: &mut StringSet);
}

impl Dedupe for Thumbnail {
    fn dedupe(&mut self, set: &mut StringSet) {
        set.dedupe_arc(&mut self.uuid);
        set.dedupe_arc(&mut self.video_id);
        set.dedupe_arc(&mut self.user_id);
    }
}
impl Dedupe for Title {
    fn dedupe(&mut self, set: &mut StringSet) {
        set.dedupe_arc(&mut self.uuid);
        set.dedupe_arc(&mut self.title);
        set.dedupe_arc(&mut self.video_id);
        set.dedupe_arc(&mut self.user_id);
    }
}
impl Dedupe for Username {
    fn dedupe(&mut self, set: &mut StringSet) {
        set.dedupe_arc(&mut self.user_id);
        set.dedupe_arc(&mut self.username);
    }
}

#[derive(Debug)]
pub enum ParseErrorKind {
    InvalidValue {
        uuid: Arc<str>,
        field: &'static str,
        value: i8,
    },
    MismatchedUUIDs {
        struct_name: &'static str,
        uuid_main: Arc<str>,
        uuid_struct: Arc<str>,
    },
    MissingSubobject {
        struct_name: &'static str,
        uuid: Arc<str>,
    }
}

#[derive(Debug)]
pub enum ObjectKind {
    Title,
    Thumbnail,
    Username,
}

#[derive(Debug)]
pub struct ParseError(ObjectKind, Box<ParseErrorKind>);

impl Display for ObjectKind {
    fn fmt(&self, f: &mut std::fmt::Formatter<'_>) -> std::fmt::Result {
        match self {
            ObjectKind::Title => write!(f, "Title"),
            ObjectKind::Thumbnail => write!(f, "Thumbnail"),
            ObjectKind::Username => write!(f, "Username"),
        }
    }
}

impl std::error::Error for ParseError {}
impl Display for ParseError {
    fn fmt(&self, f: &mut std::fmt::Formatter<'_>) -> std::fmt::Result {
        let object_kind = &self.0;
        match *self.1 {
            ParseErrorKind::InvalidValue { ref uuid, ref field, ref value } => write!(f, "Parsing error: Field {field} in {object_kind} {uuid} contained an invalid value: {value}"),
            ParseErrorKind::MismatchedUUIDs { ref struct_name, ref uuid_main, ref uuid_struct } => write!(f, "Merge error: Component {struct_name} of {object_kind} {uuid_main} had a different UUID: {uuid_struct}"),
            ParseErrorKind::MissingSubobject { ref struct_name, ref uuid } => write!(f, "Parsing error: {object_kind} {uuid} was missing an associated {struct_name} object")
        }
    }
}

pub struct DearrowDB {
    pub titles: HashMap<Arc<str>, Title>,
    pub titles_by_time_submitted: Vec<Title>,
    pub thumbnails: HashMap<Arc<str>, Thumbnail>,
<<<<<<< HEAD
    pub thumbnails_by_time_submitted: Vec<Thumbnail>,
=======
    pub usernames: HashMap<Arc<str>, Username>,
    pub vip_users: HashSet<Arc<str>>,
}

pub struct DBPaths {
    pub thumbnails: PathBuf,
    pub thumbnail_timestamps: PathBuf,
    pub thumbnail_votes: PathBuf,
    pub titles: PathBuf,
    pub title_votes: PathBuf,
    pub usernames: PathBuf,
    pub vip_users: PathBuf,
>>>>>>> f981601e
}

pub type LoadResult = (DearrowDB, Vec<Error>);

impl DearrowDB {
    pub fn load_dir(dir: &Path, string_set: &mut StringSet) -> Result<LoadResult> {
        DearrowDB::load(
            DBPaths {
                thumbnails: dir.join("thumbnails.csv"),
                thumbnail_timestamps: dir.join("thumbnailTimestamps.csv"),
                thumbnail_votes: dir.join("thumbnailVotes.csv"),
                titles: dir.join("titles.csv"),
                title_votes: dir.join("titleVotes.csv"),
                usernames: dir.join("userNames.csv"),
                vip_users: dir.join("vipUsers.csv"),
            },
            string_set,
        )
    }

    pub fn load(paths: DBPaths, string_set: &mut StringSet) -> Result<LoadResult> {
        // Briefly open each file in read-only to check if they exist before continuing to parse
        drop(File::open(&paths.thumbnails).context("Could not open the thumbnails file")?);
        drop(File::open(&paths.thumbnail_timestamps).context("Could not open the thumbnail timestamps file")?);
        drop(File::open(&paths.thumbnail_votes).context("Could not open the thumbnail votes file")?);
        drop(File::open(&paths.titles).context("Could not open the titles file")?);
        drop(File::open(&paths.title_votes).context("Could not open the title votes file")?);
        drop(File::open(&paths.usernames).context("Could not open the usernames file")?);
        drop(File::open(&paths.vip_users).context("Could not open the VIP users file")?);

        // Create a vec for non-fatal deserialization errors
        let mut errors: Vec<Error> = Vec::new();
        
        // Load the entirety of thumbnailTimestamps and thumbnailVotes into HashMaps, while
        // deduplicating strings
        let thumbnail_timestamps: HashMap<Arc<str>, csv_data::ThumbnailTimestamps> = csv::Reader::from_path(&paths.thumbnail_timestamps)
            .context("Could not initialize csv reader for thumbnail timestamps")?
            .into_deserialize::<csv_data::ThumbnailTimestamps>()
            .filter_map(|result| match result.context("Error while deserializing thumbnail timestamps") {
                Ok(mut thumb) => {
                    thumb.dedupe(string_set);
                    Some(thumb)
                },
                Err(error) => {
                    errors.push(error);
                    None
                }
            })
            .map(|timestamp| (timestamp.uuid.clone(), timestamp))
            .collect();
        let thumbnail_votes: HashMap<Arc<str>, csv_data::ThumbnailVotes> = csv::Reader::from_path(&paths.thumbnail_votes)
            .context("Could not initialize csv reader for thumbnail votes")?
            .into_deserialize::<csv_data::ThumbnailVotes>()
            .filter_map(|result| match result.context("Error while deserializing thumbnail votes") {
                Ok(mut thumb) => {
                    thumb.dedupe(string_set);
                    Some(thumb)
                },
                Err(error) => {
                    errors.push(error);
                    None
                }
            })
            .map(|thumb| (thumb.uuid.clone(), thumb))
            .collect();

        let mut thumbnails_by_time_submitted = Vec::with_capacity(thumbnail_votes.len());

        // Load the Thumbnail objects while deduplicating strings and merging them with other Thumbnail* objects
        let thumbnails: HashMap<Arc<str>, Thumbnail> = csv::Reader::from_path(&paths.thumbnails)
            .context("Could not initialize csv reader for thumbnails")?
            .into_deserialize::<csv_data::Thumbnail>()
            .filter_map(|result| match result.context("Error while deserializing thumbnails") {
                Ok(mut thumb) => {
                    thumb.dedupe(string_set);
                    let timestamp = thumbnail_timestamps.get(&thumb.uuid);
                    let votes = match thumbnail_votes.get(&thumb.uuid) {
                        Some(v) => v,
                        None => {
                            errors.push(Error::new(ParseError(ObjectKind::Thumbnail, Box::new(ParseErrorKind::MissingSubobject { struct_name: "ThumbnailVotes", uuid: thumb.uuid.clone() }))));
                            return None;
                        }
                    };
                    match thumb.try_merge(timestamp, votes) {
                        Ok(t) => {
                            thumbnails_by_time_submitted.push(t.clone());
                            Some(t)
                        },
                        Err(e) => {
                            errors.push(e.into());
                            None
                        }
                    }
                },
                Err(error) => {
                    errors.push(error);
                    None
                }
            })
            .map(|thumb| (thumb.uuid.clone(), thumb))
            .collect();

        drop(thumbnail_timestamps);
        drop(thumbnail_votes);

        // Do the same for titles
        let title_votes: HashMap<Arc<str>, csv_data::TitleVotes> = csv::Reader::from_path(&paths.title_votes)
            .context("Could not initialize csv reader for title votes")?
            .into_deserialize::<csv_data::TitleVotes>()
            .filter_map(|result| match result.context("Error while deserializing title votes") {
                Ok(mut title) => {
                    title.dedupe(string_set);
                    Some(title)
                },
                Err(error) => {
                    errors.push(error);
                    None
                }
            })
            .map(|title| (title.uuid.clone(), title))
            .collect();
<<<<<<< HEAD

        let mut titles_by_time_submitted = Vec::with_capacity(title_votes.len());

        let titles: HashMap<Arc<str>, Title> = csv::Reader::from_path(titles_path)
=======
        let titles: HashMap<Arc<str>, Title> = csv::Reader::from_path(&paths.titles)
>>>>>>> f981601e
            .context("Could not initialize csv reader for titles")?
            .into_deserialize::<csv_data::Title>()
            .filter_map(|result| match result.context("Error while deserializing titles") {
                Ok(mut title) => {
                    title.dedupe(string_set);
                    let votes = match title_votes.get(&title.uuid) {
                        Some(v) => v,
                        None => {
                            errors.push(Error::new(ParseError(ObjectKind::Title, Box::new(ParseErrorKind::MissingSubobject { struct_name: "TitleVotes", uuid: title.uuid.clone() }))));
                            return None;
                        }
                    };
                    match title.try_merge(votes) {
                        Ok(t) => {
                            titles_by_time_submitted.push(t.clone());
                            Some(t)
                        },
                        Err(e) => {
                            errors.push(e.into());
                            None
                        }
                    }
                },
                Err(error) => {
                    errors.push(error);
                    None
                }
            })
            .map(|title| (title.uuid.clone(), title))
            .collect();

        drop(title_votes);

<<<<<<< HEAD
        Ok((DearrowDB {titles, titles_by_time_submitted, thumbnails, thumbnails_by_time_submitted}, errors))
=======
        // Load usernames and VIP users
        let usernames: HashMap<Arc<str>, Username> = csv::Reader::from_path(&paths.usernames)
            .context("could not initialize csv reader for VIP users")?
            .into_deserialize::<csv_data::Username>()
            .filter_map(|result| match result.context("Error while deserializing titles") {
                Ok(mut username) => {
                    username.dedupe(string_set);
                    match TryInto::<Username>::try_into(username) {
                        Ok(u) => Some(u),
                        Err(e) => {
                            errors.push(e.into());
                            None
                        }
                    }
                },
                Err(error) => {
                    errors.push(error);
                    None
                }
            })
            .map(|username| (username.user_id.clone(), username))
            .collect();
        let vip_users: HashSet<Arc<str>> = csv::Reader::from_path(&paths.vip_users)
            .context("could not initialize csv reader for VIP users")?
            .into_deserialize::<csv_data::VIPUser>()
            .filter_map(|result| match result.context("Error while deserializing titles") {
                Ok(mut vip) => {
                    vip.dedupe(string_set);
                    Some(vip.user_id)
                },
                Err(error) => {
                    errors.push(error);
                    None
                }
            })
            .collect();

        Ok((DearrowDB {titles, thumbnails, usernames, vip_users}, errors))
>>>>>>> f981601e
    }
}


mod csv_data {
    use std::sync::Arc;
    use serde::Deserialize;
    use super::{ParseError, ObjectKind, ParseErrorKind, ThumbnailFlags, TitleFlags, StringSet, Dedupe};

    type Result<T> = std::result::Result<T, ParseError>;

    #[derive(Deserialize)]
    pub struct Thumbnail {
        #[serde(rename="videoID")]
        video_id: Arc<str>,
        original: i8,
        #[serde(rename="userID")]
        user_id: Arc<str>,
        #[serde(rename="timeSubmitted")]
        time_submitted: i64,
        #[serde(rename="UUID")]
        pub uuid: Arc<str>,
    }

    #[derive(Deserialize)]
    pub struct ThumbnailTimestamps {
        #[serde(rename="UUID")]
        pub uuid: Arc<str>,
        timestamp: f64,
    }

    #[derive(Deserialize)]
    pub struct ThumbnailVotes {
        #[serde(rename="UUID")]
        pub uuid: Arc<str>,
        votes: i8,
        locked: i8,
        #[serde(rename="shadowHidden")]
        shadow_hidden: i8,
    }

    #[derive(Deserialize)]
    pub struct Title {
        #[serde(rename="videoID")]
        video_id: Arc<str>,
        title: Arc<str>,
        original: i8,
        #[serde(rename="userID")]
        user_id: Arc<str>,
        #[serde(rename="timeSubmitted")]
        time_submitted: i64,
        #[serde(rename="UUID")]
        pub uuid: Arc<str>,
    }

    #[derive(Deserialize)]
    pub struct TitleVotes {
        #[serde(rename="UUID")]
        pub uuid: Arc<str>,
        votes: i8,
        locked: i8,
        #[serde(rename="shadowHidden")]
        shadow_hidden: i8,
        verification: i8,
    }

    #[derive(Deserialize)]
    pub struct VIPUser {
        #[serde(rename="userID")]
        pub user_id: Arc<str>
    }

    #[derive(Deserialize)]
    pub struct Username {
        #[serde(rename="userID")]
        pub user_id: Arc<str>,
        #[serde(rename="userName")]
        pub username: Arc<str>,
        pub locked: i8,
    }

    macro_rules! intbool {
        (thumb $struct:expr, $field:ident) => {
            intbool!(! $struct, $field, ObjectKind::Thumbnail, uuid, 0, 1)
        };
        (title $struct:expr, $field:ident) => {
            intbool!(! $struct, $field, ObjectKind::Title, uuid, 0, 1)
        };
        (uname $struct:expr, $field:ident) => {
            intbool!(! $struct, $field, ObjectKind::Username, user_id, 0, 1)
        };
        (thumb $struct:expr, $field:ident, $falseint: expr, $trueint:expr) => {
            intbool!(! $struct, $field, ObjectKind::Thumbnail, uuid, $falseint, $trueint)
        };
        (title $struct:expr, $field:ident, $falseint: expr, $trueint:expr) => {
            intbool!(! $struct, $field, ObjectKind::Title, uuid, $falseint, $trueint)
        };
        (uname $struct:expr, $field:ident, $falseint: expr, $trueint:expr) => {
            intbool!(! $struct, $field, ObjectKind::Username, user_id, $falseint, $trueint)
        };
        (! $struct:expr, $field:ident, $kind:expr, $uuid:ident, $falseint:expr, $trueint:expr) => {
            match $struct.$field {
                $falseint => false,
                $trueint => true,
                _ => return Err(ParseError($kind, Box::new(ParseErrorKind::InvalidValue { uuid: $struct.$uuid.clone(), field: stringify!($field), value: $struct.$field }))),
            }
        };
    }


    impl Thumbnail {
        pub fn try_merge(self, timestamps: Option<&ThumbnailTimestamps>, votes: &ThumbnailVotes) -> Result<super::Thumbnail> {
            match &timestamps {
                Some(timestamp) if self.uuid != timestamp.uuid => {
                    return Err(ParseError(ObjectKind::Thumbnail, Box::new(ParseErrorKind::MismatchedUUIDs { struct_name: "ThumbnailTimestamps", uuid_main: self.uuid, uuid_struct: timestamps.unwrap().uuid.clone() })));
                },
                _ => {},
            };
            if self.uuid != votes.uuid {
                return Err(ParseError(ObjectKind::Thumbnail, Box::new(ParseErrorKind::MismatchedUUIDs { struct_name: "ThumbnailVotes", uuid_main: self.uuid, uuid_struct: votes.uuid.clone() })));
            }
            let mut flags = ThumbnailFlags::empty();
            flags.set(ThumbnailFlags::Original, intbool!(thumb self, original));
            flags.set(ThumbnailFlags::Locked, intbool!(thumb votes, locked));
            flags.set(ThumbnailFlags::ShadowHidden, intbool!(thumb votes, shadow_hidden));
            if !flags.contains(ThumbnailFlags::Original) && timestamps.is_none() {
                return Err(ParseError(ObjectKind::Thumbnail, Box::new(ParseErrorKind::MissingSubobject { struct_name: "ThumbnailTimestamps", uuid: self.uuid })));
            }
            Ok(super::Thumbnail{
                uuid: self.uuid,
                video_id: self.video_id,
                user_id: self.user_id,
                time_submitted: self.time_submitted,
                timestamp: timestamps.map(|t| t.timestamp),
                votes: votes.votes,
                flags,
            })
        }
    }

    impl Title {
        pub fn try_merge(self, votes: &TitleVotes) -> Result<super::Title> {
            if self.uuid != votes.uuid {
                return Err(ParseError(ObjectKind::Title, Box::new(ParseErrorKind::MismatchedUUIDs { struct_name: "TitleVotes", uuid_main: self.uuid, uuid_struct: votes.uuid.clone() })));
            }
            let mut flags = TitleFlags::empty();
            flags.set(TitleFlags::Original, intbool!(title self, original));
            flags.set(TitleFlags::Locked, intbool!(title votes, locked));
            flags.set(TitleFlags::ShadowHidden, intbool!(title votes, shadow_hidden));
            flags.set(TitleFlags::Unverified, intbool!(title votes, verification, 0, -1));
            Ok(super::Title{
                uuid: self.uuid,
                video_id: self.video_id,
                title: self.title,
                user_id: self.user_id,
                time_submitted: self.time_submitted,
                votes: votes.votes,
                flags,
            })
        }
    }

    impl TryFrom<Username> for super::Username {
        type Error = ParseError;

        fn try_from(value: Username) -> Result<super::Username> {
            let locked = intbool!(uname value, locked);
            Ok(super::Username {
                user_id: value.user_id,
                username: value.username,
                locked,
            })
        }
    }

    impl Dedupe for Thumbnail {
        fn dedupe(&mut self, set: &mut StringSet) {
            set.dedupe_arc(&mut self.uuid);
            set.dedupe_arc(&mut self.video_id);
            set.dedupe_arc(&mut self.user_id);
        }
    }
    impl Dedupe for Title {
        fn dedupe(&mut self, set: &mut StringSet) {
            set.dedupe_arc(&mut self.uuid);
            set.dedupe_arc(&mut self.title);
            set.dedupe_arc(&mut self.video_id);
            set.dedupe_arc(&mut self.user_id);
        }
    }
    impl Dedupe for ThumbnailVotes {
        fn dedupe(&mut self, set: &mut StringSet) {
            set.dedupe_arc(&mut self.uuid);
        }
    }
    impl Dedupe for ThumbnailTimestamps {
        fn dedupe(&mut self, set: &mut StringSet) {
            set.dedupe_arc(&mut self.uuid);
        }
    }
    impl Dedupe for TitleVotes {
        fn dedupe(&mut self, set: &mut StringSet) {
            set.dedupe_arc(&mut self.uuid);
        }
    }
    impl Dedupe for VIPUser {
        fn dedupe(&mut self, set: &mut StringSet) {
            set.dedupe_arc(&mut self.user_id);
        }
    }
    impl Dedupe for Username {
        fn dedupe(&mut self, set: &mut StringSet) {
            set.dedupe_arc(&mut self.user_id);
            set.dedupe_arc(&mut self.username);
        }
    }
}<|MERGE_RESOLUTION|>--- conflicted
+++ resolved
@@ -157,9 +157,7 @@
     pub titles: HashMap<Arc<str>, Title>,
     pub titles_by_time_submitted: Vec<Title>,
     pub thumbnails: HashMap<Arc<str>, Thumbnail>,
-<<<<<<< HEAD
     pub thumbnails_by_time_submitted: Vec<Thumbnail>,
-=======
     pub usernames: HashMap<Arc<str>, Username>,
     pub vip_users: HashSet<Arc<str>>,
 }
@@ -172,7 +170,6 @@
     pub title_votes: PathBuf,
     pub usernames: PathBuf,
     pub vip_users: PathBuf,
->>>>>>> f981601e
 }
 
 pub type LoadResult = (DearrowDB, Vec<Error>);
@@ -294,14 +291,10 @@
             })
             .map(|title| (title.uuid.clone(), title))
             .collect();
-<<<<<<< HEAD
 
         let mut titles_by_time_submitted = Vec::with_capacity(title_votes.len());
 
-        let titles: HashMap<Arc<str>, Title> = csv::Reader::from_path(titles_path)
-=======
         let titles: HashMap<Arc<str>, Title> = csv::Reader::from_path(&paths.titles)
->>>>>>> f981601e
             .context("Could not initialize csv reader for titles")?
             .into_deserialize::<csv_data::Title>()
             .filter_map(|result| match result.context("Error while deserializing titles") {
@@ -335,9 +328,6 @@
 
         drop(title_votes);
 
-<<<<<<< HEAD
-        Ok((DearrowDB {titles, titles_by_time_submitted, thumbnails, thumbnails_by_time_submitted}, errors))
-=======
         // Load usernames and VIP users
         let usernames: HashMap<Arc<str>, Username> = csv::Reader::from_path(&paths.usernames)
             .context("could not initialize csv reader for VIP users")?
@@ -375,8 +365,7 @@
             })
             .collect();
 
-        Ok((DearrowDB {titles, thumbnails, usernames, vip_users}, errors))
->>>>>>> f981601e
+        Ok((DearrowDB {titles, titles_by_time_submitted, thumbnails, thumbnails_by_time_submitted, usernames, vip_users}, errors))
     }
 }
 
